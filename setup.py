--- conflicted
+++ resolved
@@ -6,10 +6,10 @@
 with open(path.join(this_directory, 'README.md'), encoding='utf-8') as f:
     long_description = f.read()
 
-<<<<<<< HEAD
+
 setup(
     name='numerai-cli',
-    version='0.2.4',
+    version='0.2.8',
     description='A library for helping to deploy a Numer.ai compute node',
     url='https://github.com/numerai/numerai-cli',
     author='Numer.ai',
@@ -30,27 +30,4 @@
     entry_points={
         'console_scripts': ['numerai=cli:main'],
     }
-)
-=======
-setup(name='numerai-cli',
-      version='0.2.8',
-      description='A library for helping to deploy a Numer.ai compute node',
-      url='https://github.com/numerai/numerai-cli',
-      author='Numer.ai',
-      author_email='contact@numer.ai',
-      license='MIT',
-      packages=['numerai_compute'],
-      include_package_data=True,
-      long_description=long_description,
-      long_description_content_type='text/markdown',
-      install_requires=[
-          "click>=7",
-          "boto3",
-          "numerapi>=2.2.4",
-          "colorama",
-          "requests",
-      ],
-      entry_points={
-          'console_scripts': ['numerai=numerai_compute.cli:main'],
-      })
->>>>>>> 8d222c37
+)